# Social Download Manager

A powerful tool for downloading TikTok videos without watermarks. Current version: 1.2.0

## Features

- Download TikTok videos without watermark
- Multi-language support (English & Vietnamese)
- Batch download support
- Download history management
- Video quality selection
- Preview downloaded videos within the app
- Copy video information (title, creator, hashtags)
- Download audio only (MP3 format)
- Light/dark mode interface
- Open file location without command prompt flashing

## What's New (v1.2.0)

- Optimized column widths for better multi-language display (especially Vietnamese)
- Fixed command prompt flashing when opening file locations
- Unchecked "Delete from disk" by default when deleting videos to prevent accidental deletion
- Improved sorting in "Downloaded Videos" tab
- Auto-sort videos by download date

## Requirements

- Python 3.8+
- PyQt6
- requests
- beautifulsoup4
- FFmpeg (required for MP3 downloads)

### Installing FFmpeg

FFmpeg is required for converting videos to MP3 format. If you don't need the MP3 download feature, you can skip this step.

#### Windows
1. Download FFmpeg from [ffmpeg.org](https://ffmpeg.org/download.html) or [gyan.dev](https://www.gyan.dev/ffmpeg/builds/) (recommended: ffmpeg-git-full.7z)
2. Extract the archive and add the `bin` folder to your system PATH
3. Verify installation by opening Command Prompt and typing `ffmpeg -version`

#### macOS
Using Homebrew:
```bash
brew install ffmpeg
```

#### Linux
Ubuntu/Debian:
```bash
sudo apt update
sudo apt install ffmpeg
```

Fedora:
```bash
sudo dnf install ffmpeg
```

Arch Linux:
```bash
sudo pacman -S ffmpeg
```

## Installation

1. Clone the repository:
```bash
git clone https://github.com/shin315/social-download-manager.git
cd social-download-manager
```

2. Install dependencies:
```bash
pip install -r requirements.txt
```

3. Set up configuration:
```bash
cp config.template.json config.json
```

4. Run the application:
```bash
python main.py
```

## Configuration

The application uses a `config.json` file to store user preferences. If this file doesn't exist, copy the template file:

```bash
cp config.template.json config.json
```

Configuration options:
- `last_output_folder`: The last folder used for saving videos
- `language`: Application language ("english" or "vietnamese")

## Usage

1. Copy TikTok video URL
2. Paste URL into the application
3. Select desired video quality
4. Click "Download" to start downloading
5. View download history in the "Downloaded Videos" tab

### Downloading as MP3
To download audio only in MP3 format:
1. Paste the video URL
2. Select "Audio" quality in the dropdown menu
3. Click "Download"
4. The application will download the video and automatically convert it to MP3 format using FFmpeg

<<<<<<< HEAD
## Packaging the Application

To create a standalone executable file, we provide a build script that automates the PyInstaller process.

### Requirements
- Python 3.7+
- PyInstaller (will be automatically installed if missing)

### Steps to Package
1. Navigate to the project directory
2. Run the build script:
   ```
   python build.py
   ```
3. The script will:
   - Create or update the PyInstaller spec file
   - Package all assets and localization files correctly
   - Build the standalone executable file
   - Open the dist folder containing the final executable

### Troubleshooting
If you encounter issues with missing icons or images in the packaged application, ensure:
1. All assets are in the `assets` folder
2. The spec file includes all necessary data files
3. Try rebuilding with a clean build:
   ```
   python build.py clean
   ``` 
=======
## Development Notes

### Temporary Files
The application generates several temporary files and directories during operation:
- `__pycache__/` directories and `.pyc` files - Python bytecode cache
- `.venv/` - Virtual environment (should not be committed to repository)

These files are excluded from the Git repository via `.gitignore`.

## Contributing

Pull requests are welcome. For major changes, please open an issue first to discuss what you would like to change.

## License

[MIT](https://choosealicense.com/licenses/mit/)
>>>>>>> 21788fe7
<|MERGE_RESOLUTION|>--- conflicted
+++ resolved
@@ -113,7 +113,6 @@
 3. Click "Download"
 4. The application will download the video and automatically convert it to MP3 format using FFmpeg
 
-<<<<<<< HEAD
 ## Packaging the Application
 
 To create a standalone executable file, we provide a build script that automates the PyInstaller process.
@@ -141,16 +140,7 @@
 3. Try rebuilding with a clean build:
    ```
    python build.py clean
-   ``` 
-=======
-## Development Notes
-
-### Temporary Files
-The application generates several temporary files and directories during operation:
-- `__pycache__/` directories and `.pyc` files - Python bytecode cache
-- `.venv/` - Virtual environment (should not be committed to repository)
-
-These files are excluded from the Git repository via `.gitignore`.
+   ```
 
 ## Contributing
 
@@ -158,5 +148,4 @@
 
 ## License
 
-[MIT](https://choosealicense.com/licenses/mit/)
->>>>>>> 21788fe7
+[MIT](https://choosealicense.com/licenses/mit/)